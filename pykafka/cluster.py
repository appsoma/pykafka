from __future__ import division
"""
Author: Keith Bourgoin
"""
__license__ = """
Copyright 2015 Parse.ly, Inc.

Licensed under the Apache License, Version 2.0 (the "License");
you may not use this file except in compliance with the License.
You may obtain a copy of the License at

    http://www.apache.org/licenses/LICENSE-2.0

Unless required by applicable law or agreed to in writing, software
distributed under the License is distributed on an "AS IS" BASIS,
WITHOUT WARRANTIES OR CONDITIONS OF ANY KIND, either express or implied.
See the License for the specific language governing permissions and
limitations under the License.
"""

import logging
import random
<<<<<<< HEAD
import weakref

from .broker import Broker
from .topic import Topic
from .protocol import ConsumerMetadataRequest, ConsumerMetadataResponse
from .exceptions import (ConsumerCoordinatorNotAvailable,
                         UnknownTopicOrPartition)
=======
import time

from .broker import Broker
from .exceptions import ConsumerCoordinatorNotAvailable
from .protocol import ConsumerMetadataRequest, ConsumerMetadataResponse
from .topic import Topic
>>>>>>> da449eed


logger = logging.getLogger(__name__)


class TopicDict(dict):
    """Dictionary which will attempt to auto-create unknown topics."""

    def __init__(self, cluster, *args, **kwargs):
        super(TopicDict, self).__init__(*args, **kwargs)
        self._cluster = weakref.proxy(cluster)

    def __missing__(self, key):
        logger.info('Topic %s not found. Attempting to auto-create.', key)
        if self._create_topic(key):
            return self[key]
        else:
            raise UnknownTopicOrPartition('Unknown topic: {}'.format(key))

    def _create_topic(self, topic_name):
        """Auto-create a topic.

        Not exposed in the cluster or broker because this is *only*
        auto-creation.  When there's a real API for creating topics,
        with settings and everything, we'll implement that. To expose just
        this now would be disingenuous, since it's features would be hobbled.
        """
        # Auto-creating will take a moment, so we try 5 times.
        for i in xrange(5):
            # Auto-creating is as simple as issuing a metadata request
            # solely for that topic.  The update is just to be sure
            # our `Cluster` knows about it.
            self._cluster.brokers[0].request_metadata(topics=[topic_name])
            self._cluster.update()
            if topic_name in self:
                logger.info('Topic %s successfully auto-created.', topic_name)
                return True
            time.sleep(0.1)


class Cluster(object):
    def __init__(self,
                 hosts,
                 handler,
                 socket_timeout_ms=30 * 1000,
                 offsets_channel_socket_timeout_ms=10 * 1000,
                 socket_receive_buffer_bytes=64 * 1024,
                 exclude_internal_topics=True):
        """Create a new Cluster instance.

        A Cluster is a high-level abstraction of the collection of brokers and
        topics that makes up a real kafka cluster.

        :param hosts: Comma-separated list of kafka hosts to used to connect.
        :type hosts: str
        :param handler: The concurrency handler for network requests.
        :type handler: :class:`pykafka.handlers.Handler`
        :param socket_timeout_ms: The socket timeout (in milliseconds) for
            network requests
        :type socket_timeout_ms: int
        :param offsets_channel_socket_timeout_ms: The socket timeout (in
            milliseconds) when reading responses for offset commit and
            offset fetch requests.
        :type offsets_channel_socket_timeout_ms: int
        :param socket_receive_buffer_bytes: The size (in bytes) of the socket
            receive buffer for network requests.
        :type socket_receive_buffer_bytes: int
        :param exclude_internal_topics: Whether messages from internal topics
            (specifically, the offsets topic) should be exposed to consumers.
        :type exclude_internal_topics: bool
        """
        self._seed_hosts = hosts
        self._socket_timeout_ms = socket_timeout_ms
        self._offsets_channel_socket_timeout_ms = offsets_channel_socket_timeout_ms
        self._handler = handler
        self._brokers = {}
        self._topics = TopicDict(self)
        self._socket_receive_buffer_bytes = socket_receive_buffer_bytes
        self._exclude_internal_topics = exclude_internal_topics
        self.update()

    @property
    def brokers(self):
        """The dict of known brokers for this cluster"""
        return self._brokers

    @property
    def topics(self):
        """The dict of known topics for this cluster"""
        return self._topics

    @property
    def handler(self):
        """The concurrency handler for network requests"""
        return self._handler

    def _get_metadata(self):
        """Get fresh cluster metadata from a broker."""
        # Works either on existing brokers or seed_hosts list
        brokers = [b for b in self.brokers.values() if b.connected]
        if brokers:
            for broker in brokers:
                response = broker.request_metadata()
                if response is not None:
                    return response
        else:  # try seed hosts
            brokers = self._seed_hosts.split(',')
            for broker_str in brokers:
                try:
                    h, p = broker_str.split(':')
                    broker = Broker(-1, h, p, self._handler,
                                    self._socket_timeout_ms,
                                    self._offsets_channel_socket_timeout_ms,
                                    buffer_size=self._socket_receive_buffer_bytes)
                    response = broker.request_metadata()
                    if response is not None:
                        return response
                except:
                    logger.exception('Unable to connect to broker %s',
                                     broker_str)
        # Couldn't connect anywhere. Raise an error.
        raise Exception('Unable to connect to a broker to fetch metadata.')

    def _update_brokers(self, broker_metadata):
        """Update brokers with fresh metadata.

        :param broker_metadata: Metadata for all brokers.
        :type broker_metadata: Dict of `{name: metadata}` where `metadata` is
            :class:`pykafka.protocol.BrokerMetadata` and `name` is str.
        """
        # FIXME: A cluster with no topics returns no brokers in metadata
        # Remove old brokers
        removed = set(self._brokers.keys()) - set(broker_metadata.keys())
        for id_ in removed:
            logger.info('Removing broker %s', self._brokers[id_])
            self._brokers.pop(id_)
        # Add/update current brokers
        for id_, meta in broker_metadata.iteritems():
            if id_ not in self._brokers:
                logger.info('Discovered broker %s:%s', meta.host, meta.port)
                self._brokers[id_] = Broker.from_metadata(
                    meta, self._handler, self._socket_timeout_ms,
                    self._offsets_channel_socket_timeout_ms,
                    buffer_size=self._socket_receive_buffer_bytes
                )
            else:
                broker = self._brokers[id_]
                if meta.host == broker.host and meta.port == broker.port:
                    continue  # no changes
                # TODO: Can brokers update? Seems like a problem if so.
                #       Figure out and implement update/disconnect/reconnect if
                #       needed.
                raise Exception('Broker host/port change detected! %s', broker)

    def _update_topics(self, metadata):
        """Update topics with fresh metadata.

        :param metadata: Metadata for all topics.
        :type metadata: Dict of `{name, metadata}` where `metadata` is
            :class:`pykafka.protocol.TopicMetadata` and `name` is str.
        """
        # Remove old topics
        removed = set(self._topics.keys()) - set(metadata.keys())
        for name in removed:
            logger.info('Removing topic %s', self._topics[name])
            self._topics.pop(name)
        # Add/update partition information
        for name, meta in metadata.iteritems():
            if not self._should_exclude_topic(name):
                if name not in self._topics:
                    self._topics[name] = Topic(self, meta)
                    logger.info('Discovered topic %s', self._topics[name])
                else:
                    self._topics[name].update(meta)

    def _should_exclude_topic(self, topic_name):
        """Should this topic be excluded from the list shown to the client?"""
        if not self._exclude_internal_topics:
            return False
        return topic_name.startswith("__")

    def get_offset_manager(self, consumer_group):
        """Get the broker designated as the offset manager for this consumer group.

        Based on Step 1 at https://cwiki.apache.org/confluence/display/KAFKA/Committing+and+fetching+consumer+offsets+in+Kafka

        :param consumer_group: The name of the consumer group for which to
            find the offset manager.
        :type consumer_group: str
        """
        # arbitrarily choose a broker, since this request can go to any
        broker = self.brokers[random.choice(self.brokers.keys())]
        MAX_RETRIES = 3

        for i in xrange(MAX_RETRIES):
            if i > 0:
                logger.debug("Retrying")
            time.sleep(i)

            req = ConsumerMetadataRequest(consumer_group)
            future = broker.handler.request(req)
            try:
                res = future.get(ConsumerMetadataResponse)
            except ConsumerCoordinatorNotAvailable:
                logger.debug('Error discovering offset manager.')
                if i == MAX_RETRIES - 1:
                    raise
            else:
                coordinator = self.brokers.get(res.coordinator_id, None)
                if coordinator is None:
                    raise Exception('Coordinator broker with id {} not found'.format(res.coordinator_id))
                return coordinator

    def update(self):
        """Update known brokers and topics."""
        metadata = self._get_metadata()
        self._update_brokers(metadata.brokers)
        self._update_topics(metadata.topics)<|MERGE_RESOLUTION|>--- conflicted
+++ resolved
@@ -20,22 +20,15 @@
 
 import logging
 import random
-<<<<<<< HEAD
+import time
 import weakref
 
 from .broker import Broker
-from .topic import Topic
-from .protocol import ConsumerMetadataRequest, ConsumerMetadataResponse
 from .exceptions import (ConsumerCoordinatorNotAvailable,
                          UnknownTopicOrPartition)
-=======
-import time
-
-from .broker import Broker
-from .exceptions import ConsumerCoordinatorNotAvailable
 from .protocol import ConsumerMetadataRequest, ConsumerMetadataResponse
 from .topic import Topic
->>>>>>> da449eed
+
 
 
 logger = logging.getLogger(__name__)
