from __future__ import division
"""
Author: Emmett Butler
"""
__license__ = """
Copyright 2015 Parse.ly, Inc.

Licensed under the Apache License, Version 2.0 (the "License");
you may not use this file except in compliance with the License.
You may obtain a copy of the License at

    http://www.apache.org/licenses/LICENSE-2.0

Unless required by applicable law or agreed to in writing, software
distributed under the License is distributed on an "AS IS" BASIS,
WITHOUT WARRANTIES OR CONDITIONS OF ANY KIND, either express or implied.
See the License for the specific language governing permissions and
limitations under the License.
"""
__all__ = ["SimpleConsumer"]
import itertools
import logging
import time
import threading
from collections import defaultdict

from .common import OffsetType
from .utils.compat import (Semaphore, Queue, Empty, iteritems, itervalues,
                           range, iterkeys)
from .exceptions import (OffsetOutOfRangeError, UnknownTopicOrPartition,
                         OffsetMetadataTooLarge, OffsetsLoadInProgress,
                         NotCoordinatorForConsumer, SocketDisconnectedError,
                         ConsumerStoppedException, KafkaException,
                         OffsetRequestFailedError, ERROR_CODES)
from .protocol import (PartitionFetchRequest, PartitionOffsetCommitRequest,
                       PartitionOffsetFetchRequest, PartitionOffsetRequest)
from .utils.error_handlers import (handle_partition_responses, raise_error,
                                   build_parts_by_error)


log = logging.getLogger(__name__)


class SimpleConsumer():
    """
    A non-balancing consumer for Kafka
    """
    def __init__(self,
                 topic,
                 cluster,
                 consumer_group=None,
                 partitions=None,
                 fetch_message_max_bytes=1024 * 1024,
                 num_consumer_fetchers=1,
                 auto_commit_enable=False,
                 auto_commit_interval_ms=60 * 1000,
                 queued_max_messages=2000,
                 fetch_min_bytes=1,
                 fetch_wait_max_ms=100,
                 offsets_channel_backoff_ms=1000,
                 offsets_commit_max_retries=5,
                 auto_offset_reset=OffsetType.EARLIEST,
                 consumer_timeout_ms=-1,
                 auto_start=True,
                 reset_offset_on_start=False,
                 retry_backoff_ms=100,
                 max_retries=3):
        """Create a SimpleConsumer.

        Settings and default values are taken from the Scala
        consumer implementation.  Consumer group is included
        because it's necessary for offset management, but doesn't imply
        that this is a balancing consumer. Use a BalancedConsumer for
        that.

        :param topic: The topic this consumer should consume
        :type topic: :class:`pykafka.topic.Topic`
        :param cluster: The cluster to which this consumer should connect
        :type cluster: :class:`pykafka.cluster.Cluster`
        :param consumer_group: The name of the consumer group this consumer
            should use for offset committing and fetching.
        :type consumer_group: bytes
        :param partitions: Existing partitions to which to connect
        :type partitions: Iterable of :class:`pykafka.partition.Partition`
        :param fetch_message_max_bytes: The number of bytes of messages to
            attempt to fetch
        :type fetch_message_max_bytes: int
        :param num_consumer_fetchers: The number of workers used to make
            FetchRequests
        :type num_consumer_fetchers: int
        :param auto_commit_enable: If true, periodically commit to kafka the
            offset of messages already fetched by this consumer. This also
            requires that `consumer_group` is not `None`.
        :type auto_commit_enable: bool
        :param auto_commit_interval_ms: The frequency (in milliseconds) at which the
            consumer offsets are committed to kafka. This setting is ignored if
            `auto_commit_enable` is `False`.
        :type auto_commit_interval_ms: int
        :param queued_max_messages: Maximum number of messages buffered for
            consumption
        :type queued_max_messages: int
        :param fetch_min_bytes: The minimum amount of data (in bytes) the server
            should return for a fetch request. If insufficient data is available
            the request will block until sufficient data is available.
        :type fetch_min_bytes: int
        :param fetch_wait_max_ms: The maximum amount of time (in milliseconds)
            the server will block before answering the fetch request if there
            isn't sufficient data to immediately satisfy `fetch_min_bytes`.
        :type fetch_wait_max_ms: int
        :param offsets_channel_backoff_ms: Backoff time (in milliseconds) to
            retry offset commits/fetches
        :type offsets_channel_backoff_ms: int
        :param offsets_commit_max_retries: Retry the offset commit up to this
            many times on failure.
        :type offsets_commit_max_retries: int
        :param auto_offset_reset: What to do if an offset is out of range. This
            setting indicates how to reset the consumer's internal offset
            counter when an `OffsetOutOfRangeError` is encountered.
        :type auto_offset_reset: :class:`pykafka.common.OffsetType`
        :param consumer_timeout_ms: Amount of time (in milliseconds) the
            consumer may spend without messages available for consumption
            before returning None.
        :type consumer_timeout_ms: int
        :param auto_start: Whether the consumer should begin communicating
            with kafka after __init__ is complete. If false, communication
            can be started with `start()`.
        :type auto_start: bool
        :param reset_offset_on_start: Whether the consumer should reset its
            internal offset counter to `self._auto_offset_reset` and commit that
            offset immediately upon starting up
        :type reset_offset_on_start: bool
        :param max_retries: How many times to attempt to fetch messages
            before raising an error.
        :type max_retries: int
        :param retry_backoff_ms: The amount of time (in milliseconds) to
            back off during fetch request retries.
        :type retry_backoff_ms: int
        """
        self._cluster = cluster
        self._consumer_group = consumer_group
        self._topic = topic
        self._fetch_message_max_bytes = fetch_message_max_bytes
        self._fetch_min_bytes = fetch_min_bytes
        self._queued_max_messages = queued_max_messages
        self._num_consumer_fetchers = num_consumer_fetchers
        self._fetch_wait_max_ms = fetch_wait_max_ms
        self._consumer_timeout_ms = consumer_timeout_ms
        self._offsets_channel_backoff_ms = offsets_channel_backoff_ms
        self._auto_offset_reset = auto_offset_reset
        self._offsets_commit_max_retries = offsets_commit_max_retries
        # not directly configurable
        self._offsets_fetch_max_retries = offsets_commit_max_retries
        self._offsets_reset_max_retries = offsets_commit_max_retries
        self._auto_start = auto_start
        self._reset_offset_on_start = reset_offset_on_start

        # incremented for any message arrival from any partition
        # the initial value is 0 (no messages waiting)
        self._messages_arrived = Semaphore(value=0)

        self._auto_commit_enable = auto_commit_enable
        self._auto_commit_interval_ms = auto_commit_interval_ms
        self._last_auto_commit = time.time()

	self._max_retries = max_retries
        self._retry_backoff_ms = retry_backoff_ms

        self._discover_offset_manager()

        if partitions:
            self._partitions = {p: OwnedPartition(p, self._messages_arrived)
                                for p in partitions}
        else:
            self._partitions = {topic.partitions[k]:
                                OwnedPartition(p, self._messages_arrived)
                                for k, p in iteritems(topic.partitions)}
        self._partitions_by_id = {p.partition.id: p
                                  for p in itervalues(self._partitions)}
        # Organize partitions by leader for efficient queries
        self._partitions_by_leader = defaultdict(list)
        for p in itervalues(self._partitions):
            self._partitions_by_leader[p.partition.leader].append(p)
        self.partition_cycle = itertools.cycle(self._partitions.values())

        self._default_error_handlers = self._build_default_error_handlers()

        self._running = False
        if self._auto_start:
            self.start()

    def __repr__(self):
        return "<{module}.{name} at {id_} (consumer_group={group})>".format(
            module=self.__class__.__module__,
            name=self.__class__.__name__,
            id_=hex(id(self)),
            group=self._consumer_group
        )

    def start(self):
        """Begin communicating with Kafka, including setting up worker threads

        Fetches offsets, starts an offset autocommitter worker pool, and
        starts a message fetcher worker pool.
        """
        self._running = True

        # Figure out which offset wer're starting on
        if self._reset_offset_on_start:
            self.reset_offsets()
        elif self._consumer_group is not None:
            self.fetch_offsets()

        self._fetch_workers = self._setup_fetch_workers()

        if self._auto_commit_enable:
            self._autocommit_worker_thread = self._setup_autocommit_worker()

    def _build_default_error_handlers(self):
        """Set up the error handlers to use for partition errors."""
        def _handle_OffsetOutOfRangeError(parts):
            log.info("Resetting offsets in response to OffsetOutOfRangeError")
            self.reset_offsets(
                partition_offsets=[(owned_partition.partition, self._auto_offset_reset)
                                   for owned_partition, pres in parts]
            )

        def _handle_NotCoordinatorForConsumer(parts):
            self._discover_offset_manager()

        return {
            UnknownTopicOrPartition.ERROR_CODE: lambda p: raise_error(UnknownTopicOrPartition),
            OffsetOutOfRangeError.ERROR_CODE: _handle_OffsetOutOfRangeError,
            OffsetMetadataTooLarge.ERROR_CODE: lambda p: raise_error(OffsetMetadataTooLarge),
            NotCoordinatorForConsumer.ERROR_CODE: _handle_NotCoordinatorForConsumer
        }

    def _discover_offset_manager(self):
        """Set the offset manager for this consumer.

        If a consumer group is not supplied to __init__, this method does nothing
        """
        if self._consumer_group is not None:
            self._offset_manager = self._cluster.get_offset_manager(self._consumer_group)

    @property
    def topic(self):
        """The topic this consumer consumes"""
        return self._topic

    @property
    def partitions(self):
        """A list of the partitions that this consumer consumes"""
        return {id_: partition.partition
                for id_, partition in iteritems(self._partitions_by_id)}

    @property
    def held_offsets(self):
        """Return a map from partition id to held offset for each partition"""
        return {p.partition.id: p.last_offset_consumed
                for p in itervalues(self._partitions_by_id)}

    def __del__(self):
        """Stop consumption and workers when object is deleted"""
        self.stop()

    def stop(self):
        """Flag all running workers for deletion."""
        self._running = False

    def _setup_autocommit_worker(self):
        """Start the autocommitter thread"""
        def autocommitter():
            while True:
                if not self._running:
                    break
                if self._auto_commit_enable:
                    self._auto_commit()
                time.sleep(self._auto_commit_interval_ms / 1000)
            log.debug("Autocommitter thread exiting")
        log.debug("Starting autocommitter thread")
        return self._cluster.handler.spawn(autocommitter)

    def _setup_fetch_workers(self):
        """Start the fetcher threads"""
        def fetcher():
            while True:
                if not self._running:
                    break
                self.fetch()
                time.sleep(.0001)
            log.debug("Fetcher thread exiting")
        log.info("Starting %s fetcher threads", self._num_consumer_fetchers)
        return [self._cluster.handler.spawn(fetcher)
                for i in range(self._num_consumer_fetchers)]

    def __iter__(self):
        """Yield an infinite stream of messages until the consumer times out"""
        while True:
            message = self.consume(block=True)
            if not message:
                raise StopIteration
            yield message

    def get_last_committed_offsets(self, group=None):
        """Get the offsets of the consumer
        
        :returns dict with partition id as key and offset of the partition as value
        """
        if group is None:
            group = self._consumer_group
            
        if group is None:
            raise Exception("consumer group must be specified to commit offsets")

        offsets = {}
        for p in self.topic.partitions:
            partition = self.topic.partitions[p]
            req = PartitionOffsetFetchRequest(self.topic.name, p)
            #resp = partition.leader.fetch_consumer_group_offsets(group, [req])
            resp = self._offset_manager.fetch_consumer_group_offsets(group, [req])

            offsets[p] = resp.topics[self.topic.name][p].offset
            #log.info("METaDATA "+str(resp.topics[self.topic.name][p].metadata) )
            #log.info("ERRVAL "+str(resp.topics[self.topic.name][p].err) )
            log.info("GET LAST COM OFF PART="+str(p)+" OFFSETS[P]="+str(offsets[p]) )

        return offsets

    def get_partition_lags(self, group=None):
        """Get the number of pending messages per partition for the consumer
        
        :returns dict with partition id as key and lag of the partition as value
        """
        part_read_pointers = self.get_last_committed_offsets(group)
        latest_available_offsets = self.topic.latest_available_offsets()
        lag = {}
        for k,v in latest_available_offsets.items():
            lag[k] = v.offset[0] - part_read_pointers[k]
            log.info("GET PART LAG PART="+str(k)+"V.OFFSET="+str(v.offset)+" V.OFFSET[0]="+str(v.offset[0])+" PART_READ_PTRS[K]="+str(part_read_pointers[k])+" LAG[K]="+str(lag[k]) )
        return lag

    def consume(self, block=True):
        """Get one message from the consumer.

        :param block: Whether to block while waiting for a message
        :type block: bool
        """
        timeout = None
        if block:
            if self._consumer_timeout_ms > 0:
                timeout = float(self._consumer_timeout_ms) / 1000
            else:
                timeout = 1.0

        while True:
            if self._messages_arrived.acquire(blocking=block, timeout=timeout):
                # by passing through this semaphore, we know that at
                # least one message is waiting in some queue.
                message = None
                while not message:
                    owned_partition = next(self.partition_cycle)
                    message = owned_partition.consume()
                return message
            else:
                if not self._running:
                    raise ConsumerStoppedException()
                elif not block or self._consumer_timeout_ms > 0:
                    return None

    def _auto_commit(self):
        """Commit offsets only if it's time to do so"""
        if not self._auto_commit_enable or self._auto_commit_interval_ms == 0:
            return

        if (time.time() - self._last_auto_commit) * 1000.0 >= self._auto_commit_interval_ms:
            log.info("Autocommitting consumer offset for consumer group %s and topic %s",
                     self._consumer_group, self._topic.name)
            if self._consumer_group is not None:
                self.commit_offsets()
            self._last_auto_commit = time.time()

    def commit_offsets(self):
        """Commit offsets for this consumer's partitions

        Uses the offset commit/fetch API
        """
        if not self._consumer_group:
            raise Exception("consumer group must be specified to commit offsets")

        reqs = [p.build_offset_commit_request() for p in self._partitions.values()]
        log.debug("Committing offsets for %d partitions to broker id %s", len(reqs),
                  self._offset_manager.id)
        for i in range(self._offsets_commit_max_retries):
            if i > 0:
                log.debug("Retrying")
            time.sleep(i * (self._offsets_channel_backoff_ms / 1000))

            response = self._offset_manager.commit_consumer_group_offsets(
                self._consumer_group, 1, b'pykafka', reqs)
            parts_by_error = handle_partition_responses(
                self._default_error_handlers,
                response=response,
                partitions_by_id=self._partitions_by_id)
            if len(parts_by_error) == 1 and 0 in parts_by_error:
                break
            log.error("Error committing offsets for topic %s (errors: %s)",
                      self._topic.name,
                      {ERROR_CODES[err]: [op.partition.id for op, _ in parts]
                       for err, parts in iteritems(parts_by_error)})

            # retry only the partitions that errored
            if 0 in parts_by_error:
                parts_by_error.pop(0)
            errored_partitions = [
                op for code, err_group in iteritems(parts_by_error)
                for op, res in err_group
            ]
            reqs = [p.build_offset_commit_request() for p in errored_partitions]

    def fetch_offsets(self):
        """Fetch offsets for this consumer's topic

        Uses the offset commit/fetch API

        :return: List of (id, :class:`pykafka.protocol.OffsetFetchPartitionResponse`)
            tuples
        """
        if not self._consumer_group:
            raise Exception("consumer group must be specified to fetch offsets")

        def _handle_success(parts):
            partition_offsets_to_reset = []
            for owned_partition, pres in parts:
                # If Kafka returned -1, that means that no
                # offset was associated with this consumer group.
                # This partition will have its offset reset.
                if pres.offset == -1:
                    log.debug("Partition %s has no committed offsets in "
                              "consumer group %s.  Resetting to %s",
                              owned_partition.partition.id,
                              self._consumer_group,
                              self._auto_offset_reset)
                    partition_offsets_to_reset.append((
                        owned_partition.partition,
                        self._auto_offset_reset
                    ))
                else:
                    log.debug("Set offset for partition %s to %s",
                              owned_partition.partition.id,
                              pres.offset)
                    owned_partition.set_offset(pres.offset)

            # If any partitions didn't have a committed offset,
            # then reset those partition's offsets.
            if partition_offsets_to_reset:
                self.reset_offsets(partition_offsets_to_reset)

        reqs = [p.build_offset_fetch_request() for p in self._partitions.values()]
        success_responses = []

        log.debug("Fetching offsets for %d partitions from broker id %s", len(reqs),
                  self._offset_manager.id)

        for i in range(self._offsets_fetch_max_retries):
            if i > 0:
                log.debug("Retrying offset fetch")

            res = self._offset_manager.fetch_consumer_group_offsets(self._consumer_group, reqs)
            parts_by_error = handle_partition_responses(
                self._default_error_handlers,
                response=res,
                success_handler=_handle_success,
                partitions_by_id=self._partitions_by_id)

            success_responses.extend([(op.partition.id, r)
                                      for op, r in parts_by_error.get(0, [])])
            if len(parts_by_error) == 1 and 0 in parts_by_error:
                return success_responses
            log.error("Error fetching offsets for topic %s (errors: %s)",
                      self._topic.name,
                      {ERROR_CODES[err]: [op.partition.id for op, _ in parts]
                       for err, parts in iteritems(parts_by_error)})

            time.sleep(i * (self._offsets_channel_backoff_ms / 1000))

            # retry only specific error responses
            to_retry = []
            to_retry.extend(parts_by_error.get(OffsetsLoadInProgress.ERROR_CODE, []))
            to_retry.extend(parts_by_error.get(NotCoordinatorForConsumer.ERROR_CODE, []))
            reqs = [p.build_offset_fetch_request() for p, _ in to_retry]

    def reset_offsets(self, partition_offsets=None):
        """Reset offsets for the specified partitions

        Issue an OffsetRequest for each partition and set the appropriate
        returned offset in the consumer's internal offset counter.

        :param partition_offsets: (`partition`, `timestamp_or_offset`) pairs to
            reset where `partition` is the partition for which to reset the offset
            and `timestamp_or_offset` is EITHER the timestamp of the message
            whose offset the partition should have OR the new offset the
            partition should have
        :type partition_offsets: Iterable of
            (:class:`pykafka.partition.Partition`, int)

        NOTE: If an instance of `timestamp_or_offset` is treated by kafka as
        an invalid offset timestamp, this function directly sets the consumer's
        internal offset counter for that partition to that instance of
        `timestamp_or_offset`. On the next fetch request, the consumer attempts
        to fetch messages starting from that offset. See the following link
        for more information on what kafka treats as a valid offset timestamp:
        https://cwiki.apache.org/confluence/display/KAFKA/A+Guide+To+The+Kafka+Protocol#AGuideToTheKafkaProtocol-OffsetRequest
        """
        def _handle_success(parts):
            for owned_partition, pres in parts:
                if len(pres.offset) > 0:
                    # offset requests return the next offset to consume,
                    # so account for this here by passing offset - 1
                    owned_partition.set_offset(pres.offset[0] - 1)
                else:
                    # If the number specified in partition_offsets is an invalid
                    # timestamp value for the partition, kafka does the
                    # following:
                    #   returns an empty array in pres.offset
                    #   returns error code 0
                    # Here, we detect this case and set the consumer's internal
                    # offset to that value. Thus, the next fetch request will
                    # attempt to fetch from that offset. If it succeeds, all is
                    # well; if not, reset_offsets is called again by the error
                    # handlers in fetch() and fetching continues from
                    # self._auto_offset_reset..
                    # This amounts to a hacky way to support user-specified
                    # offsets in reset_offsets by working around a bug or bad
                    # design decision in kafka.
                    given_offset = owned_partition_offsets[owned_partition]
                    log.warning(
                        "Offset reset for partition {id_} to timestamp {offset}"
                        " failed. Setting partition {id_}'s internal counter"
                        " to {offset}".format(
                            id_=owned_partition.partition.id, offset=given_offset))
                    owned_partition.set_offset(given_offset)
                # release locks on succeeded partitions to allow fetching
                # to resume
                owned_partition.fetch_lock.release()

        if partition_offsets is None:
            partition_offsets = [(a, self._auto_offset_reset)
                                 for a in self._partitions.keys()]

        # turn Partitions into their corresponding OwnedPartitions
        try:
            owned_partition_offsets = {self._partitions[p]: offset
                                       for p, offset in partition_offsets}
        except KeyError as e:
            raise KafkaException("Unknown partition supplied to reset_offsets\n%s", e)

        log.info("Resetting offsets for %s partitions", len(list(owned_partition_offsets)))

        for i in range(self._offsets_reset_max_retries):
            # group partitions by leader
            by_leader = defaultdict(list)
            for partition, offset in iteritems(owned_partition_offsets):
                # acquire lock for each partition to stop fetching during offset
                # reset
                if partition.fetch_lock.acquire(True):
                    # empty the queue for this partition to avoid sending
                    # emitting messages from the old offset
                    partition.flush()
                    by_leader[partition.partition.leader].append((partition, offset))

            # get valid offset ranges for each partition
            for broker, offsets in iteritems(by_leader):
                reqs = [owned_partition.build_offset_request(offset)
                        for owned_partition, offset in offsets]
                response = broker.request_offset_limits(reqs)
                parts_by_error = handle_partition_responses(
                    self._default_error_handlers,
                    response=response,
                    success_handler=_handle_success,
                    partitions_by_id=self._partitions_by_id)

                if 0 in parts_by_error:
                    # drop successfully reset partitions for next retry
                    successful = [part for part, _ in parts_by_error.pop(0)]
                    # py3 creates a generate so we need to evaluate this
                    # operation
                    list(map(owned_partition_offsets.pop, successful))
                if not parts_by_error:
                    continue
                log.error("Error resetting offsets for topic %s (errors: %s)",
                          self._topic.name,
                          {ERROR_CODES[err]: [op.partition.id for op, _ in parts]
                           for err, parts in iteritems(parts_by_error)})

                time.sleep(i * (self._offsets_channel_backoff_ms / 1000))

                for errcode, owned_partitions in iteritems(parts_by_error):
                    if errcode != 0:
                        for owned_partition in owned_partitions:
                            owned_partition.fetch_lock.release()

            if not owned_partition_offsets:
                break
            log.debug("Retrying offset reset")

        if owned_partition_offsets:
            raise OffsetRequestFailedError("reset_offsets failed after %d "
                                           "retries",
                                           self._offsets_reset_max_retries)

        if self._consumer_group is not None:
            self.commit_offsets()

    def fetch(self):
        """Fetch new messages for all partitions

        Create a FetchRequest for each broker and send it. Enqueue each of the
        returned messages in the approprate OwnedPartition.
        """
        def _handle_success(parts):
            for owned_partition, pres in parts:
                if len(pres.messages) > 0:
                    log.debug("Fetched %s messages for partition %s",
                              len(pres.messages), owned_partition.partition.id)
                    owned_partition.enqueue_messages(pres.messages)
                    log.debug("Partition %s queue holds %s messages",
                              owned_partition.partition.id,
                              owned_partition.message_count)

        for broker, owned_partitions in iteritems(self._partitions_by_leader):
            partition_reqs = {}
            for owned_partition in owned_partitions:
                # attempt to acquire lock, just pass if we can't
                if owned_partition.fetch_lock.acquire(False):
                    partition_reqs[owned_partition] = None
                    if owned_partition.message_count < self._queued_max_messages:
                        fetch_req = owned_partition.build_fetch_request(
                            self._fetch_message_max_bytes)
                        partition_reqs[owned_partition] = fetch_req
                    else:
                        log.debug("Partition %s above max queued count (queue has %d)",
                                  owned_partition.partition.id,
                                  owned_partition.message_count)
            if partition_reqs:
<<<<<<< HEAD
                attempts = 0
                success = False
		while not success:
                    try:
                        attempts += 1
                        response = broker.fetch_messages(
                            [a for a in partition_reqs.itervalues() if a],
                            timeout=self._fetch_wait_max_ms,
                            min_bytes=self._fetch_min_bytes
                        )
                        success = True
                    except SocketDisconnectedError:
                        # If the broker dies while we're supposed to stop,
                        # it's fine, and probably an integration test.
                        if not self._running:
                            return
                        elif attempts > self._max_retries:
                            raise
                        log.warning('Broker %s:%s disconnected. Retrying.',
                                  broker.host, broker.port)
                        time.sleep(self._retry_backoff_ms / 1000)
=======
                try:
                    response = broker.fetch_messages(
                        [a for a in itervalues(partition_reqs) if a],
                        timeout=self._fetch_wait_max_ms,
                        min_bytes=self._fetch_min_bytes
                    )
                except SocketDisconnectedError:
                    # If the broker dies while we're supposed to stop,
                    # it's fine, and probably an integration test.
                    if not self._running:
                        return
                    else:
                        raise
>>>>>>> ac43c12b

                parts_by_error = build_parts_by_error(response, self._partitions_by_id)
                # release the lock in these cases, since resolving the error
                # requires an offset reset and not releasing the lock would
                # lead to a deadlock in reset_offsets. For successful requests
                # or requests with different errors, we still assume that
                # it's ok to retain the lock since no offset_reset can happen
                # before this function returns
                out_of_range = parts_by_error.get(OffsetOutOfRangeError.ERROR_CODE, [])
                for owned_partition, res in out_of_range:
                    owned_partition.fetch_lock.release()
                    # remove them from the dict of partitions to unlock to avoid
                    # double-unlocking
                    partition_reqs.pop(owned_partition)
                # handle the rest of the errors that don't require deadlock
                # management
                handle_partition_responses(
                    self._default_error_handlers,
                    parts_by_error=parts_by_error,
                    success_handler=_handle_success)
                # unlock the rest of the partitions
                for owned_partition in iterkeys(partition_reqs):
                    owned_partition.fetch_lock.release()


class OwnedPartition(object):
    """A partition that is owned by a SimpleConsumer.

    Used to keep track of offsets and the internal message queue.
    """

    def __init__(self,
                 partition,
                 semaphore=None):
        """
        :param partition: The partition to hold
        :type partition: :class:`pykafka.partition.Partition`
        :param semaphore: A Semaphore that counts available messages and
            facilitates non-busy blocking
        :type semaphore: :class:`pykafka.utils.compat.Semaphore`
        """
        self.partition = partition
        self._messages = Queue()
        self._messages_arrived = semaphore
        self.last_offset_consumed = 0
        self.next_offset = 0
        self.fetch_lock = threading.Lock()

    @property
    def message_count(self):
        """Count of messages currently in this partition's internal queue"""
        return self._messages.qsize()

    def flush(self):
        """Flush internal queue"""
        # Swap out _messages so a concurrent consume/enqueue won't interfere
        tmp = self._messages
        self._messages = Queue()
        while True:
            try:
                tmp.get_nowait()
                self._messages_arrived.acquire(blocking=False)
            except Empty:
                break
        log.info("Flushed queue for partition %d", self.partition.id)

    def set_offset(self, last_offset_consumed):
        """Set the internal offset counters

        :param last_offset_consumed: The last committed offset for this
            partition
        :type last_offset_consumed: int
        """
        self.last_offset_consumed = last_offset_consumed
        self.next_offset = last_offset_consumed + 1

    def build_offset_request(self, new_offset):
        """Create a :class:`pykafka.protocol.PartitionOffsetRequest` for this
            partition

        :param new_offset: The offset to which to set this partition. This
            setting indicates how to reset the consumer's internal offset
            counter when an OffsetOutOfRangeError is encountered.
            There are two special values. Specify -1 to receive the latest
            offset (i.e. the offset of the next coming message) and -2 to
            receive the earliest available offset.
        :type new_offset: :class:`pykafka.common.OffsetType` or int
        """
        return PartitionOffsetRequest(
            self.partition.topic.name, self.partition.id,
            new_offset, 1)

    def build_fetch_request(self, max_bytes):
        """Create a :class:`pykafka.protocol.FetchPartitionRequest` for this
            partition.

        :param max_bytes: The number of bytes of messages to
            attempt to fetch
        :type max_bytes: int
        """
        return PartitionFetchRequest(
            self.partition.topic.name, self.partition.id,
            self.next_offset, max_bytes)

    def build_offset_commit_request(self):
        """Create a :class:`pykafka.protocol.PartitionOffsetCommitRequest`
            for this partition
        """
        return PartitionOffsetCommitRequest(
            self.partition.topic.name,
            self.partition.id,
            self.last_offset_consumed,
            int(time.time() * 1000),
            b'pykafka'
        )

    def build_offset_fetch_request(self):
        """Create a PartitionOffsetFetchRequest for this partition
        """
        return PartitionOffsetFetchRequest(
            self.partition.topic.name,
            self.partition.id
        )

    def consume(self):
        """Get a single message from this partition"""
        try:
            message = self._messages.get_nowait()
            self.last_offset_consumed = message.offset
            return message
        except Empty:
            return None

    def enqueue_messages(self, messages):
        """Put a set of messages into the internal message queue

        :param messages: The messages to enqueue
        :type messages: Iterable of :class:`pykafka.common.Message`
        """
        for message in messages:
            if message.offset < self.last_offset_consumed:
                log.debug("Skipping enqueue for offset (%s) "
                          "less than last_offset_consumed (%s)",
                          message.offset, self.last_offset_consumed)
                continue
            message.partition = self.partition
            if message.partition_id != self.partition.id:
                log.error("Partition %s enqueued a message meant for partition %s",
                          self.partition.id, message.partition_id)
            message.partition_id = self.partition.id
            self._messages.put(message)
            self.next_offset = message.offset + 1

            if self._messages_arrived is not None:
                self._messages_arrived.release()<|MERGE_RESOLUTION|>--- conflicted
+++ resolved
@@ -642,29 +642,6 @@
                                   owned_partition.partition.id,
                                   owned_partition.message_count)
             if partition_reqs:
-<<<<<<< HEAD
-                attempts = 0
-                success = False
-		while not success:
-                    try:
-                        attempts += 1
-                        response = broker.fetch_messages(
-                            [a for a in partition_reqs.itervalues() if a],
-                            timeout=self._fetch_wait_max_ms,
-                            min_bytes=self._fetch_min_bytes
-                        )
-                        success = True
-                    except SocketDisconnectedError:
-                        # If the broker dies while we're supposed to stop,
-                        # it's fine, and probably an integration test.
-                        if not self._running:
-                            return
-                        elif attempts > self._max_retries:
-                            raise
-                        log.warning('Broker %s:%s disconnected. Retrying.',
-                                  broker.host, broker.port)
-                        time.sleep(self._retry_backoff_ms / 1000)
-=======
                 try:
                     response = broker.fetch_messages(
                         [a for a in itervalues(partition_reqs) if a],
@@ -678,7 +655,6 @@
                         return
                     else:
                         raise
->>>>>>> ac43c12b
 
                 parts_by_error = build_parts_by_error(response, self._partitions_by_id)
                 # release the lock in these cases, since resolving the error
