#!/usr/bin/env python
"""
Copyright 2012 DISQUS
Copyright 2013 Parse.ly, Inc.

Licensed under the Apache License, Version 2.0 (the "License");
you may not use this file except in compliance with the License.
You may obtain a copy of the License at

    http://www.apache.org/licenses/LICENSE-2.0

Unless required by applicable law or agreed to in writing, software
distributed under the License is distributed on an "AS IS" BASIS,
WITHOUT WARRANTIES OR CONDITIONS OF ANY KIND, either express or implied.
See the License for the specific language governing permissions and
limitations under the License.
"""

import sys

from setuptools import setup, find_packages

from samsa import __version__

try:
    import multiprocessing
except ImportError:
    pass

install_requires = [
<<<<<<< HEAD
    'kazoo'
=======
    'kazoo>=0.7dev',
>>>>>>> 45ba40f1
]

lint_requires = [
    'pep8',
    'pyflakes'
]

tests_require = ['mock', 'nose', 'unittest2']

dependency_links = [
    'https://github.com/python-zk/kazoo/tarball/master#egg=kazoo-0.7dev'
]

setup_requires = []
if 'nosetests' in sys.argv[1:]:
    setup_requires.append('nose')

setup(
    name='samsa',
    version=__version__,
    author='Ted Kaemming & Matthew Hooker',
    author_email='samsa-python@googlegroups.com',
    url='https://github.com/getsamsa/samsa',
    description='Featureful Kafka client.',
    license='Apache License 2.0',
    packages=find_packages(),
    install_requires=install_requires,
    tests_require=tests_require,
    setup_requires=setup_requires,
    extras_require={
        'test': tests_require,
        'all': install_requires + tests_require,
        'docs': ['sphinx'] + tests_require,
        'lint': lint_requires
    },
    dependency_links=dependency_links,
    zip_safe=False,
    test_suite='nose.collector',
    include_package_data=True,
)<|MERGE_RESOLUTION|>--- conflicted
+++ resolved
@@ -28,11 +28,7 @@
     pass
 
 install_requires = [
-<<<<<<< HEAD
     'kazoo'
-=======
-    'kazoo>=0.7dev',
->>>>>>> 45ba40f1
 ]
 
 lint_requires = [
